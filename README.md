# Havocompare - a folder comparison utility
[![Crates.io](https://img.shields.io/crates/d/havocompare?style=flat)](https://crates.io/crates/havocompare)
[![Documentation](https://docs.rs/havocompare/badge.svg)](https://docs.rs/havocompare)
![CI](https://github.com/VolumeGraphics/havocompare/actions/workflows/rust.yml/badge.svg?branch=main "CI")
[![Coverage Status](https://coveralls.io/repos/github/VolumeGraphics/havocompare/badge.svg?branch=main)](https://coveralls.io/github/VolumeGraphics/havocompare?branch=main)
[![License](https://img.shields.io/badge/license-MIT-blue?style=flat)](LICENSE-MIT)

## Quickstart

### 0. Install havocompare
You have rust? cool! try:
`cargo install havocompare`

You just want a binary:
Check our binary downloads on github-pages

### 1. Create a config file
Havocompare was developed with a few design goals in mind. We wanted a human readable and easily composable configuration file format.
After a few tries we ended up with the current format, which is a list of rules inside a yaml file. 
See the following example `config.yaml`:
```yaml
rules:
  - name: "Numerical results csv"
    # you can have multiple includes and excludes
    pattern_include: 
      - "**/export_*.csv"
    # excludes are optional
    pattern_exclude: 
      - "**/export_1337.csv"
    CSV:
      comparison_modes:
        - Relative: 0.1
        - Absolute: 1.0
```
It creates a new rule named rule including all files matching "export_*.csv" in all sub-folders but exclude "export_1337.csv".
String cells will be checked for perfect identity, numbers (including numbers with units) will be checked for a relative deviation smaller than `0.1`
AND absolute deviation smaller than `1.0`.

__Comparison rules__
- Relative means validity is checked like: `|nominal - actual| / |nominal| < tolerance`
- Absolute means validity is checked like: `|nominal - actual| < tolerance`
- "nan" and "nan" is equal
- `0` difference with `0` nominal value is valid for any relative difference

### 2. Run the compare

Running the comparison is super easy, just supply nominal, actual and the config:
`./havocompare compare nominal_dir actual_dir config.yaml`
The report of the comparison will be written inside the `./report` folder.  Differences will also be printed to the terminal.
Furthermore, if differences are found, the return code will be `1`, if no differences are found, it will be `0` making integration of
havocompare into a CI system rather easy.

## Details on the config
### Validation Scheme
Writing a valid configuration file can be error prone without auto completion. We suggest using json schema to validate your yaml
and even enable auto completion in IDEs like pycharm. To generate the schema you can call:
`./havocompare schema > config_scheme.json` and import the resulting scheme into your IDE.

### Comparison options
#### CSV
The `comparison_modes` option is required and of type 'list'. It can comprise either a relative numerical ('Relative') maximum deviation or a maximum 
deviation ('Absolute'). 
You can specify the decimal separator and the field separator. If you don't specify, havocompare will try to guess it from each csv file.
Note: If delimiters are not specified, even different delimiters between nominal and actual are accepted as long as all deviations are in bounds.
To ignore specific cells, you can specify an exclusion regex.

The preprocessing steps are done after the file is parsed using the given delimiters (or guessing) but before anything else. Processing order is as written in the list.
In the below example, headers will be extracted from the csv-input file, then a column with the title "Columnn to delete" will be deleted.
If any of the preprocessing steps fail, havocompare will exit with an error immediately so use them carefully.

See the following example with all optional parameters set:
```yaml
rules:
  - name: "CSV - Demo all options"
    # what files to include - use as many as make sense to reduce duplication in your rules
    pattern_include: 
      - "**/*.csv"
    # optional: of all included files, remove the ones matching any exclude pattern
    pattern_exclude: 
      - "**/ignored.csv"
    CSV:
      # delimiters are optional, if not given, they will be auto-detected.
      # auto-detection allows different delimiters for nominal and actual
      decimal_separator: '.'
      field_delimiter:  ';'
      # can have Absolute or Relative or both
      comparison_modes:
        - Absolute: 1.0
        - Relative: 0.1
      # optional: exclude fields matching the regex from comparison
      exclude_field_regex: "Excluded"
      # optional: preprocessing of the csv files
      preprocessing:
        # extracts the headers to the header-fields, makes reports more legible and allows for further processing "ByName".
        # While it may fail, there's no penalty for it, as long as you don't rely on it.
        - ExtractHeaders
        # Sort the table by column 0, beware that the column must only contain numbers / quantities
        - SortByColumnNumber: 0
        # Delete a column by name, needs `ExtractHeaders` first - delete sets all values to 'DELETED'
        - DeleteColumnByName: "Column to delete"
        - DeleteColumnByNumber: 1
        # Sorts are stable, so a second sort will keep the first sort as sub-order.
        - SortByColumnName: "Sort by column name blabla"
        # Deletes the first row by setting all values to 'DELETED' - meaning that numbering stays constant 
        - DeleteRowByNumber: 0
        # Deletes rows having any element matching the given regex (may delete different lines in nom / act!
        - DeleteRowByRegex: "Vertex_Count"
        # Deletes the cell (column, row) by setting the value to 'DELETED'
        - DeleteCellByNumber:
            column: 0
            row: 0
        # Deletes the cell (column name, row) by setting the value to 'DELETED'. This needs `ExtractHeaders`
        - DeleteCellByName:
            column: "Column to delete"
            row: 0
```

#### Image comparison
Image comparison is done using the `image compare` crate's hybrid comparison which does MSSIM on the luma and RMS on the color information.
Only a threshold can be specified:
```yaml
rules:
  - name: "JPG comparison"
    pattern_include: 
      - "**/*.jpg"
    # exclude can of course also be specified!
    Image:
      # threshold is between 0.0 for total difference, 0.5 for very dissimilar and 1.0 for perfect mach
      # Usually you want to test with values between 0.90 and 0.97
      threshold: 0.9
```

#### Plain text comparison
For plain text comparison the file is read and compared line by line. For each line the normalized Damerau-Levenshtein distance from the `strsim` 
crate is used. You can ignore single lines which you know are different by specifying an arbitrary number of ignored lines:

```yaml
  - name: "HTML-Compare strict"
    pattern_exclude: 
      - "**/*_changed.html"
    pattern_include: 
      - "**/*.html"
    PlainText:
      # Normalized Damerau-Levenshtein distance
      threshold: 1.0
      # All lines matching any regex below will be ignored
      ignore_lines:
        - "stylesheet"
        - "next_ignore"
        - "[A-Z]*[0-9]"
```

#### PDF text comparison
For PDF text comparison the text will be extracted and written to temporary files. The files will then be compared using the Plain text comparison:

```yaml
  - name: "PDF-Text-Compare"
    pattern_exclude: 
      - "**/*_changed.pdf"
    pattern_include: 
      - "**/*.pdf"
    PDFText:
      # Normalized Damerau-Levenshtein distance
      threshold: 1.0
      # All lines matching any regex below will be ignored
      ignore_lines:
        - "stylesheet"
        - "next_ignore"
        - "[A-Z]*[0-9]"
```


#### Hash comparison
For binary files which cannot otherwise be checked we can also do a simple hash comparison.
Currently we only support SHA-256 but more checks can be added easily.

```yaml
  - name: "Hash comparison strict"
    pattern_exclude: 
      - "**/*.bin"
    Hash:
      # Currently we only have Sha256
      function: Sha256
```


## Changelog

### 0.2.4
- add check for row lines of both compared csv files, and throw error if they are unequal
<<<<<<< HEAD
- Add deletion by cell
- Simplify report sub-folders creation: sub-folders are now created temporarily in the temp folder instead of in the current working folder
- Change report row numbering to always start with 0, so row deletion is more understandable
=======
- fix floating point value comparison of non-displayable diff values
>>>>>>> 7c0566fe

### 0.2.3
- bump pdf-extract crate to 0.6.4 to fix "'attempted to leave type `linked_hash_map::Node<alloc::vec::Vec<u8>, object::Object>` uninitialized"

### 0.2.2
- Include files which has error and can't be compared to the report
- Fixed a bug which caused the program exited early out of rules-loop, and not processing all

### 0.2.0
- Deletion of columns will no longer really delete them but replace every value with "DELETED"
- Expose config struct to library API
- Fixed a bug regarding wrong handling of multiple empty lines
- Reworked CSV reporting to have an interleaved and more compact view 
  - Display the relative path of compared files instead of file name in the report index.html
  - Made header-extraction fallible but uncritical - can now always be enabled
- Wrote a completely new csv parser:
  - Respects escaping with '\'
  - Allows string-literals containing unescaped field separators (field1, "field2, but as literal", field3)
  - Allows multi-line string literals with quotes
- CSVs with non-rectangular format will now fail

### 0.1.4
- Add multiple includes and excludes - warning, this will break yamls from 0.1.3 and earlier
- Remove all `unwrap` and `expect` in the library code in favor of correct error propagation
- Add preprocessing options for CSV files
- Refined readme.md
- fix unique key creation in the report generation
- Add PDF-Text compare

### 0.1.3:
- Add optional cli argument to configure the folder to store the report

### 0.1.2:
- Add SHA-256 comparison mode
- Fix BOM on windows for CSV comparison

### 0.1.1:
 - Better error message on folder not found
 - Better test coverage
 - Fix colors on windows terminal
 - Extend CI to windows and mac<|MERGE_RESOLUTION|>--- conflicted
+++ resolved
@@ -188,13 +188,10 @@
 
 ### 0.2.4
 - add check for row lines of both compared csv files, and throw error if they are unequal
-<<<<<<< HEAD
 - Add deletion by cell
 - Simplify report sub-folders creation: sub-folders are now created temporarily in the temp folder instead of in the current working folder
 - Change report row numbering to always start with 0, so row deletion is more understandable
-=======
 - fix floating point value comparison of non-displayable diff values
->>>>>>> 7c0566fe
 
 ### 0.2.3
 - bump pdf-extract crate to 0.6.4 to fix "'attempted to leave type `linked_hash_map::Node<alloc::vec::Vec<u8>, object::Object>` uninitialized"
