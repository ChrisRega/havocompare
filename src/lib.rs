--- conflicted
+++ resolved
@@ -379,10 +379,8 @@
 #[cfg(test)]
 mod tests {
     use super::*;
-<<<<<<< HEAD
     use crate::image::{CompareMode, RGBCompareMode};
-=======
->>>>>>> 9104d1e6
+
     #[test]
     fn folder_not_found_is_false() {
         let rule = Rule {
